--- conflicted
+++ resolved
@@ -18,11 +18,6 @@
 		Mysql MysqlConfig `yaml:"mysql"`
 	}
 	var config Config
-<<<<<<< HEAD
-	LoadConfig("", "config_example.yaml", &config)
-	fmt.Println(gutils.ToJson(config))
-=======
 	LoadConfig("./config_example.yaml", &config)
 	fmt.Println(gutils.ToJsonString(config))
->>>>>>> 2c9dd4a8
 }