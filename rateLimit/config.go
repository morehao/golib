--- conflicted
+++ resolved
@@ -3,12 +3,9 @@
 import (
 	"time"
 
-<<<<<<< HEAD
-=======
 	"github.com/redis/go-redis/v9"
 )
 
->>>>>>> 1b7cd43a
 type Config struct {
 	RedisClient     *redis.Client // redis 客户端
 	Period          time.Duration // 限流周期
