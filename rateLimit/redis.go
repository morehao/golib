--- conflicted
+++ resolved
@@ -3,11 +3,6 @@
 import (
 	"context"
 	"errors"
-<<<<<<< HEAD
-	"github.com/go-redis/redis_rate/v10"
-	"github.com/redis/go-redis/v9"
-=======
->>>>>>> 1b7cd43a
 	"sync"
 	"sync/atomic"
 	"time"
