package rateLimit

import (
	"context"
	"fmt"
	"testing"
	"time"
<<<<<<< HEAD
=======

	"github.com/redis/go-redis/v9"
	"github.com/stretchr/testify/assert"
>>>>>>> 1b7cd43a
)

func TestAllow(t *testing.T) {

	client := redis.NewClient(&redis.Options{
		Addr: "127.0.0.1:6379",
		DB:   0,
	})
	// pong, err := client.Ping(context.Background()).Result()
	// assert.Nil(t, err)
	// fmt.Println("Redis connection successful:", pong)
	defer client.Close()

	limiter, err := NewLimiter(
		WithPeriod(time.Second),
		WithRate(1),
		WithBurst(1),
		WithRedisClient(client),
	)
	assert.NoError(t, err)

	ctx := context.Background()

	// Test Allow method
	for i := 0; i < 10; i++ {
		allowed, err := limiter.Allow(ctx, "test_key")
		assert.Nil(t, err)
		fmt.Println("Allow method - i:", i, "allowed:", allowed)
		time.Sleep(300 * time.Millisecond) // 每次请求之间间隔300毫秒
	}
}<|MERGE_RESOLUTION|>--- conflicted
+++ resolved
@@ -5,12 +5,9 @@
 	"fmt"
 	"testing"
 	"time"
-<<<<<<< HEAD
-=======
 
 	"github.com/redis/go-redis/v9"
 	"github.com/stretchr/testify/assert"
->>>>>>> 1b7cd43a
 )
 
 func TestAllow(t *testing.T) {
