--- conflicted
+++ resolved
@@ -3,10 +3,6 @@
 import (
 	"context"
 	"fmt"
-<<<<<<< HEAD
-	"go.uber.org/zap/buffer"
-=======
->>>>>>> 1b7cd43a
 	"io"
 	"os"
 	"path"
